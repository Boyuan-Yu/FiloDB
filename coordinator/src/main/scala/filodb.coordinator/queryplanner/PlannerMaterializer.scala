package filodb.coordinator.queryplanner

import java.util.concurrent.ThreadLocalRandom

import filodb.core.metadata.{DatasetOptions, Schemas}
import filodb.core.query.{PromQlQueryParams, QueryContext, RangeParams}
import filodb.prometheus.ast.Vectors.PromMetricLabel
import filodb.query._
import filodb.query.exec._

/**
  * Intermediate Plan Result includes the exec plan(s) along with any state to be passed up the
  * plan building call tree during query planning.
  *
  * Not for runtime use.
  */
case class PlanResult(plans: Seq[ExecPlan], needsStitch: Boolean = false)

trait  PlannerMaterializer {
    def schemas: Schemas
    def dsOptions: DatasetOptions = schemas.part.options

    /**
      * Picks one dispatcher randomly from child exec plans passed in as parameter
      */
    def pickDispatcher(children: Seq[ExecPlan]): PlanDispatcher = {
      val childTargets = children.map(_.dispatcher)
      // Above list can contain duplicate dispatchers, and we don't make them distinct.
      // Those with more shards must be weighed higher
      val rnd = ThreadLocalRandom.current()
      childTargets.iterator.drop(rnd.nextInt(childTargets.size)).next
    }

    def materializeVectorPlan(qContext: QueryContext,
                              lp: VectorPlan): PlanResult = {
      val vectors = walkLogicalPlanTree(lp.scalars, qContext)
      vectors.plans.foreach(_.addRangeVectorTransformer(VectorFunctionMapper()))
      vectors
    }

    def materialize(logicalPlan: LogicalPlan, qContext: QueryContext): ExecPlan
    def materializeFunctionArgs(functionParams: Seq[FunctionArgsPlan],
                                qContext: QueryContext): Seq[FuncArgs] = {
      if (functionParams.isEmpty) {
        Nil
      } else {
        functionParams.map { param =>
          param match {
            case num: ScalarFixedDoublePlan => StaticFuncArgs(num.scalar, num.timeStepParams)
            case s: ScalarVaryingDoublePlan => ExecPlanFuncArgs(materialize(s, qContext),
                                               RangeParams(s.startMs, s.stepMs, s.endMs))
            case  t: ScalarTimeBasedPlan    => TimeFuncArgs(t.rangeParams)
            case s: ScalarBinaryOperation   => ExecPlanFuncArgs(materialize(s, qContext),
                                               RangeParams(s.startMs, s.stepMs, s.endMs))
          }
        }
      }
    }

    def walkLogicalPlanTree(logicalPlan: LogicalPlan,
                            qContext: QueryContext): PlanResult

    def materializeApplyInstantFunction(qContext: QueryContext,
                                        lp: ApplyInstantFunction): PlanResult = {
      val vectors = walkLogicalPlanTree(lp.vectors, qContext)
      val paramsExec = materializeFunctionArgs(lp.functionArgs, qContext)
      vectors.plans.foreach(_.addRangeVectorTransformer(InstantVectorFunctionMapper(lp.function, paramsExec)))
      vectors
    }

    def materializeApplyMiscellaneousFunction(qContext: QueryContext,
                                              lp: ApplyMiscellaneousFunction): PlanResult = {
      val vectors = walkLogicalPlanTree(lp.vectors, qContext)
      if (lp.function == MiscellaneousFunctionId.HistToPromVectors)
        vectors.plans.foreach(_.addRangeVectorTransformer(HistToPromSeriesMapper(schemas.part)))
      else
        vectors.plans.foreach(_.addRangeVectorTransformer(MiscellaneousFunctionMapper(lp.function, lp.stringArgs)))
      vectors
    }

    def materializeApplyInstantFunctionRaw(qContext: QueryContext,
                                           lp: ApplyInstantFunctionRaw): PlanResult = {
      val vectors = walkLogicalPlanTree(lp.vectors, qContext)
      val paramsExec = materializeFunctionArgs(lp.functionArgs, qContext)
      vectors.plans.foreach(_.addRangeVectorTransformer(InstantVectorFunctionMapper(lp.function, paramsExec)))
      vectors
    }

    def materializeScalarVectorBinOp(qContext: QueryContext,
                                     lp: ScalarVectorBinaryOperation): PlanResult = {
      val vectors = walkLogicalPlanTree(lp.vector, qContext)
      val funcArg = materializeFunctionArgs(Seq(lp.scalarArg), qContext)
      vectors.plans.foreach(_.addRangeVectorTransformer(ScalarOperationMapper(lp.operator, lp.scalarIsLhs, funcArg)))
      vectors
    }

    def materializeApplySortFunction(qContext: QueryContext,
                                     lp: ApplySortFunction): PlanResult = {
      val vectors = walkLogicalPlanTree(lp.vectors, qContext)
      if (vectors.plans.length > 1) {
        val targetActor = pickDispatcher(vectors.plans)
        val topPlan = LocalPartitionDistConcatExec(qContext, targetActor, vectors.plans)
        topPlan.addRangeVectorTransformer(SortFunctionMapper(lp.function))
        PlanResult(Seq(topPlan), vectors.needsStitch)
      } else {
        vectors.plans.foreach(_.addRangeVectorTransformer(SortFunctionMapper(lp.function)))
        vectors
      }
    }

    def materializeScalarPlan(qContext: QueryContext,
                              lp: ScalarVaryingDoublePlan): PlanResult = {
      val vectors = walkLogicalPlanTree(lp.vectors, qContext)
      if (vectors.plans.length > 1) {
        val targetActor = pickDispatcher(vectors.plans)
        val topPlan = LocalPartitionDistConcatExec(qContext, targetActor, vectors.plans)
        topPlan.addRangeVectorTransformer(ScalarFunctionMapper(lp.function,
          RangeParams(lp.startMs, lp.stepMs, lp.endMs)))
        PlanResult(Seq(topPlan), vectors.needsStitch)
      } else {
        vectors.plans.foreach(_.addRangeVectorTransformer(ScalarFunctionMapper(lp.function,
          RangeParams(lp.startMs, lp.stepMs, lp.endMs))))
        vectors
      }
    }

    def materializeAbsentFunction(qContext: QueryContext,
                                  lp: ApplyAbsentFunction): PlanResult = {
      val vectors = walkLogicalPlanTree(lp.vectors, qContext)
      if (vectors.plans.length > 1) {
        val targetActor = pickDispatcher(vectors.plans)
        val topPlan = LocalPartitionDistConcatExec(qContext, targetActor, vectors.plans)
        topPlan.addRangeVectorTransformer(AbsentFunctionMapper(lp.columnFilters, lp.rangeParams,
          PromMetricLabel))
        PlanResult(Seq(topPlan), vectors.needsStitch)
      } else {
        vectors.plans.foreach(_.addRangeVectorTransformer(AbsentFunctionMapper(lp.columnFilters, lp.rangeParams,
          dsOptions.metricColumn )))
        vectors
      }
    }
<<<<<<< HEAD
=======
}

object PlannerUtil {
   /**
   * Returns URL params for label values which is used to create Metadata remote exec plan
   */
   def getLabelValuesUrlParams(lp: LabelValues, queryParams: PromQlQueryParams): Map[String, String] = {
    val quote = if (queryParams.remoteQueryPath.get.contains("""/v2/label/""")) """"""" else ""
    // Filter value should be enclosed in quotes for label values v2 endpoint
    val filters = lp.filters.map{ f => s"""${f.column}${f.filter.operatorString}$quote${f.filter.valuesStrings.
      head}$quote"""}.mkString(",")
    Map("filter" -> filters, "labels" -> lp.labelNames.mkString(","))
  }
>>>>>>> 5da5091a
}<|MERGE_RESOLUTION|>--- conflicted
+++ resolved
@@ -139,8 +139,6 @@
         vectors
       }
     }
-<<<<<<< HEAD
-=======
 }
 
 object PlannerUtil {
@@ -154,5 +152,4 @@
       head}$quote"""}.mkString(",")
     Map("filter" -> filters, "labels" -> lp.labelNames.mkString(","))
   }
->>>>>>> 5da5091a
 }
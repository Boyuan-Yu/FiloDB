package filodb.coordinator

import java.util.concurrent.atomic.AtomicLong

import akka.actor.{ActorRef, ActorSystem, Props}
import akka.dispatch.{Envelope, UnboundedStablePriorityMailbox}
import com.typesafe.config.Config
import kamon.Kamon
import monix.execution.Scheduler
import net.ceedubs.ficus.Ficus._
import net.ceedubs.ficus.readers.ValueReader
import scala.util.control.NonFatal

import filodb.coordinator.queryengine2.{EmptyFailureProvider, QueryEngine}
import filodb.core._
import filodb.core.memstore.{FiloSchedulers, MemStore, TermInfo}
<<<<<<< HEAD
import filodb.core.metadata.Dataset
import filodb.core.query.ColumnFilter
=======
import filodb.core.metadata.Schemas
>>>>>>> b1a2f4e1
import filodb.core.store.CorruptVectorException
import filodb.query._
import filodb.query.exec.ExecPlan

object QueryCommandPriority extends java.util.Comparator[Envelope] {
  override def compare(o1: Envelope, o2: Envelope): Int = {
    (o1.message, o2.message) match {
      case (q1: QueryCommand, q2: QueryCommand) => q1.submitTime.compareTo(q2.submitTime)
      case (_, _: QueryCommand) => -1 // non-query commands are admin and have higher priority
      case (_: QueryCommand, _) => 1 // non-query commands are admin and have higher priority
      case _ => 0
    }
  }
}

class QueryActorMailbox(settings: ActorSystem.Settings, config: Config)
  extends UnboundedStablePriorityMailbox(QueryCommandPriority)

object QueryActor {
  private val nextId = new AtomicLong()
  def nextQueryId: Long = nextId.getAndIncrement

  final case class ThrowException(dataset: DatasetRef)

  def props(memStore: MemStore, dsRef: DatasetRef, schemas: Schemas, shardMapFunc: => ShardMapper): Props =
    Props(new QueryActor(memStore, dsRef, schemas, shardMapFunc)).withMailbox("query-actor-mailbox")
}

/**
 * Translates external query API calls into internal ColumnStore calls.
 *
 * The actual reading of data structures and aggregation is performed asynchronously by Observables,
 * so it is probably fine for there to be just one QueryActor per dataset.
 */
final class QueryActor(memStore: MemStore,
                       dsRef: DatasetRef,
                       schemas: Schemas,
                       shardMapFunc: => ShardMapper) extends BaseActor {
  import QueryActor._
  import client.QueryCommands._
  import filodb.core.memstore.FiloSchedulers._

  val config = context.system.settings.config
  val dsOptions = schemas.part.options

  var filodbSpreadMap = new collection.mutable.HashMap[collection.Map[String, String], Int]
  val applicationShardKeyNames = dsOptions.nonMetricShardColumns
  val defaultSpread = config.getInt("filodb.spread-default")

  implicit val spreadOverrideReader: ValueReader[SpreadAssignment] = ValueReader.relative { spreadAssignmentConfig =>
    SpreadAssignment(
    shardKeysMap = dsOptions.nonMetricShardColumns.map(x =>
      (x, spreadAssignmentConfig.getString(x))).toMap[String, String],
      spread = spreadAssignmentConfig.getInt("_spread_")
    )
  }
  val spreadAssignment : List[SpreadAssignment]= config.as[List[SpreadAssignment]]("filodb.spread-assignment")
  spreadAssignment.foreach{ x => filodbSpreadMap.put(x.shardKeysMap, x.spread)}

  val spreadFunc = QueryOptions.simpleMapSpreadFunc(applicationShardKeyNames, filodbSpreadMap, defaultSpread)
  val functionalSpreadProvider = FunctionalSpreadProvider(spreadFunc)

  logger.info(s"Starting QueryActor and QueryEngine for ds=$dsRef schemas=$schemas")
  val queryEngine2 = new QueryEngine(dsRef, schemas, shardMapFunc,
    EmptyFailureProvider, functionalSpreadProvider)
  val queryConfig = new QueryConfig(config.getConfig("filodb.query"))
  val numSchedThreads = Math.ceil(config.getDouble("filodb.query.threads-factor") * sys.runtime.availableProcessors)
  val queryScheduler = Scheduler.fixedPool(s"$QuerySchedName-$dsRef", numSchedThreads.toInt)

  private val tags = Map("dataset" -> dsRef.toString)
  private val lpRequests = Kamon.counter("queryactor-logicalPlan-requests").refine(tags)
  private val epRequests = Kamon.counter("queryactor-execplan-requests").refine(tags)
  private val resultVectors = Kamon.histogram("queryactor-result-num-rvs").refine(tags)
  private val queryErrors = Kamon.counter("queryactor-query-errors").refine(tags)

  def execPhysicalPlan2(q: ExecPlan, replyTo: ActorRef): Unit = {
    epRequests.increment
    Kamon.currentSpan().tag("query", q.getClass.getSimpleName)
    val span = Kamon.buildSpan(s"execplan2-${q.getClass.getSimpleName}")
      .withTag("query-id", q.id)
      .start()
    q.execute(memStore, queryConfig)(queryScheduler, queryConfig.askTimeout)
     .foreach { res =>
       FiloSchedulers.assertThreadName(QuerySchedName)
       replyTo ! res
       res match {
         case QueryResult(_, _, vectors) => resultVectors.record(vectors.length)
         case e: QueryError =>
           queryErrors.increment
           logger.debug(s"queryId ${q.id} Normal QueryError returned from query execution: $e")
           e.t match {
<<<<<<< HEAD
             case cve: CorruptVectorException => memStore.analyzeAndLogCorruptPtr(dataset.ref, cve)
=======
             case cve: CorruptVectorException => memStore.analyzeAndLogCorruptPtr(dsRef, cve)
>>>>>>> b1a2f4e1
             case t: Throwable =>
           }
       }
       span.finish()
     }(queryScheduler).recover { case ex =>
       // Unhandled exception in query, should be rare
       logger.error(s"queryId ${q.id} Unhandled Query Error: ", ex)
       replyTo ! QueryError(q.id, ex)
       span.finish()
     }(queryScheduler)
  }

  private def getSpreadProvider(queryOptions: QueryOptions): SpreadProvider = {
    return queryOptions.spreadProvider.getOrElse(functionalSpreadProvider)
  }

  private def processLogicalPlan2Query(q: LogicalPlan2Query, replyTo: ActorRef) = {
    // This is for CLI use only. Always prefer clients to materialize logical plan
    lpRequests.increment
    try {
      val execPlan = queryEngine2.materialize(q.logicalPlan, q.queryOptions, q.tsdbQueryParams)
      self forward execPlan
    } catch {
      case NonFatal(ex) =>
        if (!ex.isInstanceOf[BadQueryException]) // dont log user errors
          logger.error(s"Exception while materializing logical plan", ex)
        replyTo ! QueryError("unknown", ex)
    }
  }

  private def processExplainPlanQuery(q: ExplainPlan2Query, replyTo: ActorRef) = {
    try {
      val execPlan = queryEngine2.materialize(q.logicalPlan, q.queryOptions, q.tsdbQueryParams)
      replyTo ! execPlan
    } catch {
      case NonFatal(ex) =>
        if (!ex.isInstanceOf[BadQueryException]) // dont log user errors
          logger.error(s"Exception while materializing logical plan", ex)
        replyTo ! QueryError("unknown", ex)
    }
  }

  private def processIndexValues(g: GetIndexValues, originator: ActorRef): Unit = {
    val localShards = memStore.activeShards(g.dataset)
    if (localShards contains g.shard) {
      originator ! memStore.labelValues(g.dataset, g.shard, g.indexName, g.limit)
                           .map { case TermInfo(term, freq) => (term.toString, freq) }
    } else {
      val destNode = shardMapFunc.coordForShard(g.shard)
      if (destNode != ActorRef.noSender) { destNode.forward(g) }
      else                               { originator ! BadArgument(s"Shard ${g.shard} is not assigned") }
    }
  }

  def receive: Receive = {
    case q: LogicalPlan2Query      => val replyTo = sender()
                                      processLogicalPlan2Query(q, replyTo)
    case q: ExplainPlan2Query      => val replyTo = sender()
                                      processExplainPlanQuery(q, replyTo)
    case q: ExecPlan              =>  execPhysicalPlan2(q, sender())

    case GetIndexNames(ref, limit, _) =>
      sender() ! memStore.indexNames(ref, limit).map(_._1).toBuffer
    case g: GetIndexValues         => processIndexValues(g, sender())

    case ThrowException(dataset) =>
      logger.warn(s"Throwing exception for dataset $dataset. QueryActor will be killed")
      throw new RuntimeException
  }

}<|MERGE_RESOLUTION|>--- conflicted
+++ resolved
@@ -14,12 +14,7 @@
 import filodb.coordinator.queryengine2.{EmptyFailureProvider, QueryEngine}
 import filodb.core._
 import filodb.core.memstore.{FiloSchedulers, MemStore, TermInfo}
-<<<<<<< HEAD
-import filodb.core.metadata.Dataset
-import filodb.core.query.ColumnFilter
-=======
 import filodb.core.metadata.Schemas
->>>>>>> b1a2f4e1
 import filodb.core.store.CorruptVectorException
 import filodb.query._
 import filodb.query.exec.ExecPlan
@@ -111,11 +106,7 @@
            queryErrors.increment
            logger.debug(s"queryId ${q.id} Normal QueryError returned from query execution: $e")
            e.t match {
-<<<<<<< HEAD
-             case cve: CorruptVectorException => memStore.analyzeAndLogCorruptPtr(dataset.ref, cve)
-=======
              case cve: CorruptVectorException => memStore.analyzeAndLogCorruptPtr(dsRef, cve)
->>>>>>> b1a2f4e1
              case t: Throwable =>
            }
        }

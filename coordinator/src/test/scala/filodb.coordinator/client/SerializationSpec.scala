--- conflicted
+++ resolved
@@ -297,11 +297,7 @@
     val schema = new ResultSchema(Seq(new ColumnInfo("_ns", ColumnType.MapColumn)), 1)
     val cols = Seq(ColumnInfo("value", ColumnType.MapColumn))
     val ser = Seq(SerializableRangeVector(IteratorBackedRangeVector(new CustomRangeVectorKey(Map.empty),
-<<<<<<< HEAD
-      new ZCUTF8IteratorRowReader(expected.toIterator)), cols))
-=======
       new UTF8MapIteratorRowReader(input.toIterator)), cols))
->>>>>>> 7a25bfc9
 
     val result = QueryResult2("someId", schema, ser)
     val roundTripResult = roundTrip(result).asInstanceOf[QueryResult2]

--- conflicted
+++ resolved
@@ -592,14 +592,11 @@
 
 ### Upcoming version 0.7 changes:
 
-<<<<<<< HEAD
-* NEW storage layout with incremental indices, provides much better ingestion for large partitions and skewed data 
-* Automatic routing of ingestion records across the network - no need to `sort` your DataFrame in Spark
-=======
 * ALL NEW segmentless data model, much simpler to ingest data efficiently without as much guesswork (no need to determine segment key), especially for streaming apps
 * Range scans over one or more row keys, instead of over segment keys
 * Completely revised, more efficient read path
->>>>>>> ee1da18f
+* NEW storage layout with incremental indices, provides much better ingestion for large partitions and skewed data 
+* Automatic routing of ingestion records across the network - no need to `sort` your DataFrame in Spark
 * creating a function for checking java and another to check sbt (@jenaiz)
 
 ### Version 0.4 change list:

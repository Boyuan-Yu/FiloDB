--- conflicted
+++ resolved
@@ -211,11 +211,7 @@
     faster-rate = true
 
     # Choices are "legacy", "antlr", and "shadow". Shadow mode uses legacy but also checks antlr for errors.
-<<<<<<< HEAD
-    parser = "shadow"
-=======
     parser = "antlr"
->>>>>>> b7cecff0
 
     routing {
       # not currently used

--- conflicted
+++ resolved
@@ -854,14 +854,11 @@
 
     # Whether to add the _type_ label to all time series for the purpose of filtering
     type-field-indexing-enabled = false
-<<<<<<< HEAD
-=======
 
     # The Part Key index implementation to use.  Supported values:
     # lucene - Lucene based index (default)
     # tantivy - Tantivy based index
     part-key-index-type = lucene
->>>>>>> 66573400
   }
 
   # for standalone worker cluster configuration, see akka-bootstrapper

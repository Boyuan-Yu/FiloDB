--- conflicted
+++ resolved
@@ -285,17 +285,13 @@
   private val indexFacetingEnabledAllLabels = filodbConfig.getBoolean("memstore.index-faceting-enabled-for-all-labels")
   private val numParallelFlushes = filodbConfig.getInt("memstore.flush-task-parallelism")
   private val disableIndexCaching = filodbConfig.getBoolean("memstore.disable-index-caching")
-<<<<<<< HEAD
   private val partKeyIndexType = filodbConfig.getString("memstore.part-key-index-type")
+  private val typeFieldIndexingEnabled = filodbConfig.getBoolean("memstore.type-field-indexing-enabled")
   private val tantivyColumnCacheCount = filodbConfig.getLong("memstore.tantivy.column-cache-count")
   private val tantivyQueryCacheSize = filodbConfig.getMemorySize("memstore.tantivy.query-cache-max-bytes")
   private val tantivyQueryCacheEstimatedItemSize =
     filodbConfig.getMemorySize("memstore.tantivy.query-cache-estimated-item-size")
   private val tantivyDeletedDocMergeThreshold = filodbConfig.getDouble("memstore.tantivy.deleted-doc-merge-threshold")
-=======
-  private val typeFieldIndexingEnabled = filodbConfig.getBoolean("memstore.type-field-indexing-enabled")
-
->>>>>>> 5ae7cbe8
 
   /////// END CONFIGURATION FIELDS ///////////////////
 
@@ -321,11 +317,11 @@
     * Used to answer queries not involving the full partition key.
     * Maintained using a high-performance bitmap index.
     */
-<<<<<<< HEAD
   private[memstore] final val partKeyIndex: PartKeyIndexRaw = partKeyIndexType match {
     case "lucene" => new PartKeyLuceneIndex(ref, schemas.part,
       indexFacetingEnabledAllLabels, indexFacetingEnabledShardKeyLabels, shardNum,
-      storeConfig.diskTTLSeconds * 1000, disableIndexCaching = disableIndexCaching)
+      storeConfig.diskTTLSeconds * 1000, disableIndexCaching = disableIndexCaching,
+      addMetricTypeField = typeFieldIndexingEnabled)
     case "tantivy" => new PartKeyTantivyIndex(ref, schemas.part,
       shardNum, storeConfig.diskTTLSeconds * 1000, columnCacheCount = tantivyColumnCacheCount,
       queryCacheMaxSize = tantivyQueryCacheSize.toBytes,
@@ -333,12 +329,6 @@
       deletedDocMergeThreshold = tantivyDeletedDocMergeThreshold.toFloat)
     case x => sys.error(s"Unsupported part key index type: '$x'")
   }
-=======
-  private[memstore] final val partKeyIndex: PartKeyIndexRaw = new PartKeyLuceneIndex(ref, schemas.part,
-    indexFacetingEnabledAllLabels, indexFacetingEnabledShardKeyLabels, shardNum,
-    storeConfig.diskTTLSeconds * 1000, disableIndexCaching = disableIndexCaching,
-    addMetricTypeField = typeFieldIndexingEnabled)
->>>>>>> 5ae7cbe8
 
   private val cardTracker: CardinalityTracker = initCardTracker()
 

package filodb.core.query

import com.typesafe.scalalogging.StrictLogging
import spire.syntax.cfor._

import filodb.core.metadata.Dataset
import filodb.core.store.{ChunkInfoIterator, ChunkSetInfoReader, ReadablePartition}
import filodb.memory.format.{vectors => bv, RowReader, TypedIterator, UnsafeUtils, ZeroCopyUTF8String}
import filodb.memory.format.vectors.EmptyHistogramException

/**
 * A RowReader iterator which iterates over a time range in the ReadablePartition.  Designed to be relatively memory
 * efficient - thus no per-chunkset data structures.
 * One of these is instantiated for each separate query through each TSPartition.
 * NOTE: this reader assumes that you read consistently from every vector at every row. Or don't read that column.
 */
final class PartitionTimeRangeReader(part: ReadablePartition,
                                     startTime: Long,
                                     endTime: Long,
                                     infos: ChunkInfoIterator,
                                     columnIDs: Array[Int]) extends RangeVectorCursor with StrictLogging {
  // MinValue = no current chunk
  private var curChunkID = Long.MinValue
  private final val vectorIts = new Array[TypedIterator](columnIDs.size)
  private var rowNo = -1
  private var endRowNo = -1
  private final val timestampCol = 0

  private val rowReader = new RowReader {
    // TODO: fix this for blobs/UTF8 strings?
    def notNull(columnNo: Int): Boolean = columnNo < columnIDs.size   // time series data, never null
    def getBoolean(columnNo: Int): Boolean = ???
    def getInt(columnNo: Int): Int = vectorIts(columnNo).asIntIt.next
    def getLong(columnNo: Int): Long = vectorIts(columnNo).asLongIt.next
    def getDouble(columnNo: Int): Double = vectorIts(columnNo).asDoubleIt.next
    def getFloat(columnNo: Int): Float = ???
    def getString(columnNo: Int): String = ???
    override def getHistogram(columnNo: Int): bv.Histogram = {
      try {
        vectorIts(columnNo).asHistIt.next
      } catch {
        case e : EmptyHistogramException => {
          var message = s"EmptyHistogramException ${e.getMessage} infos=["
           while (infos.hasNext) {
             val info = infos.nextInfo
             message +=
               s"""${info.debugString} """
           }
          message += "]"
<<<<<<< HEAD
          logger.error(s"message ${message}")
          throw new IllegalArgumentException(message)
=======
          logger.error(s"message $message")
          throw new IllegalArgumentException("requirement length > 0 failed.")
>>>>>>> bf8ead0f
        }
      }
    }
    def getAny(columnNo: Int): Any = ???

    override def filoUTF8String(columnNo: Int): ZeroCopyUTF8String = vectorIts(columnNo).asUTF8It.next

    override def getBlobBase(columnNo: Int): Any = ???
    override def getBlobOffset(columnNo: Int): Long = ???
    override def getBlobNumBytes(columnNo: Int): Int = ???
  }

  private def populateIterators(info: ChunkSetInfoReader): Unit = {
    setChunkStartEnd(info)
    cforRange { 0 until columnIDs.size } { pos =>
      val colID = columnIDs(pos)
      if (Dataset.isPartitionID(colID)) {
        // Look up the TypedIterator for that partition key
        vectorIts(pos) = part.schema.partColIterator(colID, part.partKeyBase, part.partKeyOffset)
      } else {
        val vectorAcc = info.vectorAccessor(colID)
        val vectorPtr = info.vectorAddress(colID)
        require(vectorPtr != UnsafeUtils.ZeroPointer, s"Column ID $colID is NULL")
        val reader    = part.chunkReader(colID, vectorAcc, vectorPtr)
        vectorIts(pos) = reader.iterate(vectorAcc, vectorPtr, rowNo)
      }
    }
  }

  private def setChunkStartEnd(info: ChunkSetInfoReader): Unit = {
    // Get reader for timestamp vector
    val timeVector = info.vectorAddress(timestampCol)
    val timeAcc = info.vectorAccessor(timestampCol)
    require(timeVector != UnsafeUtils.ZeroPointer, s"NULL timeVector - did you read the timestamp column?")
    val timeReader = part.chunkReader(timestampCol, timeAcc, timeVector).asLongReader

    // info intersection, compare start and end, do binary search if needed
    rowNo = if (startTime <= info.startTime) 0
            else timeReader.binarySearch(timeAcc, timeVector, startTime) & 0x7fffffff
    endRowNo = if (endTime >= info.endTime) {
                 info.numRows - 1
               } else {
                 timeReader.ceilingIndex(timeAcc, timeVector, endTime)
               }
  }

  final def hasNext: Boolean = {
    try {
      // Fetch the next chunk if no chunk yet, or we're at end of current chunk
      while (curChunkID == Long.MinValue || rowNo > endRowNo) {
        // No more chunksets
        if (!infos.hasNext) return false
        val nextInfo = infos.nextInfoReader
        curChunkID = nextInfo.id
        populateIterators(nextInfo)
      }
      true
    } catch {
      case e: Throwable => infos.close(); throw e;
    }
  }

  final def next: RowReader = {
    rowNo += 1
    rowReader
  }

  final def close(): Unit = {
    infos.close()
  }
}<|MERGE_RESOLUTION|>--- conflicted
+++ resolved
@@ -47,13 +47,8 @@
                s"""${info.debugString} """
            }
           message += "]"
-<<<<<<< HEAD
-          logger.error(s"message ${message}")
-          throw new IllegalArgumentException(message)
-=======
           logger.error(s"message $message")
           throw new IllegalArgumentException("requirement length > 0 failed.")
->>>>>>> bf8ead0f
         }
       }
     }

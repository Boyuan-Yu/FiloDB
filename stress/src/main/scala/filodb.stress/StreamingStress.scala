--- conflicted
+++ resolved
@@ -36,21 +36,12 @@
   }
 
   // Setup SparkContext, etc.
-<<<<<<< HEAD
-  val sess = SparkSession.builder.appName("stream-test")
+  val sess = SparkSession.builder.appName("FiloDB StreamingStress")
                                  .config("spark.filodb.cassandra.keyspace", "filostress")
                                  .config("spark.sql.shuffle.partitions", "4")
                                  .config("spark.scheduler.mode", "FAIR")
                                  .getOrCreate
   val sc = sess.sparkContext
-=======
-  val conf = (new SparkConf).setAppName("FiloDB StreamingStress")
-                            .set("spark.filodb.cassandra.keyspace", "filostress")
-                            .set("spark.sql.shuffle.partitions", "4")
-                            .set("spark.scheduler.mode", "FAIR")
-  val sc = new SparkContext(conf)
-  val sql = new SQLContext(sc)
->>>>>>> d7b5236d
   val ssc = new StreamingContext(sc, Milliseconds(1000))
   val ref = DatasetRef("taxi_streaming")
 
